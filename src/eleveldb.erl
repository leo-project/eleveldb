--- conflicted
+++ resolved
@@ -46,15 +46,10 @@
          ts_key/1,
          parse_string/1,
          is_empty/1,
-<<<<<<< HEAD
-         encode/2,
-         current_usec/0]).
-=======
 	 encode/2,
 	 current_usec/0,
 	 msgpacktest/1,
 	 eniftest/1]).
->>>>>>> 60652fa5
 
 %% for testing
 -export([
@@ -415,15 +410,6 @@
         streaming ->
             SKey = proplists:get_value(first_key, Opts, <<>>),
             EKey = proplists:get_value(last_key, Opts),
-<<<<<<< HEAD
-            io:format("SKey = ~n"),
-            io:format(SKey),
-            io:format("~n"),
-            io:format("EKey = ~n"),
-            io:format(EKey),
-            io:format("~n"),
-=======
->>>>>>> 60652fa5
             {ok, StreamRef} = streaming_start(Ref, SKey, EKey, Opts),
             {_, AckRef} = StreamRef,
             try
