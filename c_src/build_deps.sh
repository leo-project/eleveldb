--- conflicted
+++ resolved
@@ -8,12 +8,7 @@
 fi
 unset POSIX_SHELL # clear it so if we invoke other scripts, they run as ksh as well
 
-<<<<<<< HEAD
 LEVELDB_VSN="feature/streaming-folds-filter"
-=======
-LEVELDB_VSN="end-to-end/timeseries"
->>>>>>> a895daca
-
 SNAPPY_VSN="1.0.4"
 
 set -e
