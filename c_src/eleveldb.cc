--- conflicted
+++ resolved
@@ -291,11 +291,7 @@
     {
         if (option[0] == eleveldb::ATOM_TOTAL_LEVELDB_MEM)
         {
-<<<<<<< HEAD
-	  long unsigned int memory_sz;
-=======
             unsigned long memory_sz;
->>>>>>> 3c730839
             if (enif_get_ulong(env, option[1], &memory_sz))
             {
                 if (memory_sz != 0)
@@ -398,11 +394,7 @@
         }
         else if (option[0] == eleveldb::ATOM_BLOCK_CACHE_THRESHOLD)
         {
-<<<<<<< HEAD
-            long unsigned int memory_sz;
-=======
 	    unsigned long memory_sz;
->>>>>>> 3c730839
             if (enif_get_ulong(env, option[1], &memory_sz))
             {
                 if (memory_sz != 0)
@@ -1315,8 +1307,6 @@
     }   // else
 }   // async_iterator_close
 
-<<<<<<< HEAD
-=======
 //=======================================================================
 // Range scan iteration, to compare with streaming version
 //=======================================================================
@@ -1551,7 +1541,6 @@
   return enif_make_int64(env, getCurrentMicroSeconds());
 } // currentMicroSeconds
 
->>>>>>> 3c730839
 
 ERL_NIF_TERM
 async_destroy(
@@ -1604,8 +1593,6 @@
 
 #else
 
-<<<<<<< HEAD
-=======
 struct timeval tv;
 gettimeofday(&tv, NULL);
 return static_cast<uint64_t>(tv.tv_sec) * 1000000 + tv.tv_usec;
@@ -1613,7 +1600,6 @@
 #endif
 }
 
->>>>>>> 3c730839
 /**
  * HEY YOU ... please make async
  */
