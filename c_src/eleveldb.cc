// -------------------------------------------------------------------
//
// eleveldb: Erlang Wrapper for LevelDB (http://code.google.com/p/leveldb/)
//
// Copyright (c) 2012 Basho Technologies, Inc. All Rights Reserved.
//
// This file is provided to you under the Apache License,
// Version 2.0 (the "License"); you may not use this file
// except in compliance with the License.  You may obtain
// a copy of the License at
//
//   http://www.apache.org/licenses/LICENSE-2.0
//
// Unless required by applicable law or agreed to in writing,
// software distributed under the License is distributed on an
// "AS IS" BASIS, WITHOUT WARRANTIES OR CONDITIONS OF ANY
// KIND, either express or implied.  See the License for the
// specific language governing permissions and limitations
// under the License.
//
// -------------------------------------------------------------------

#include <new>
#include <set>
#include <stack>
#include <deque>
#include <sstream>
#include <utility>
#include <stdexcept>
#include <algorithm>

#include "eleveldb.h"

#include "leveldb/db.h"
#include "leveldb/comparator.h"
#include "leveldb/write_batch.h"
#include "leveldb/cache.h"
#include "leveldb/filter_policy.h"

// Atoms (initialized in on_load)
static ERL_NIF_TERM ATOM_TRUE;
static ERL_NIF_TERM ATOM_FALSE;
static ERL_NIF_TERM ATOM_OK;
static ERL_NIF_TERM ATOM_ERROR;
static ERL_NIF_TERM ATOM_EINVAL;
static ERL_NIF_TERM ATOM_CREATE_IF_MISSING;
static ERL_NIF_TERM ATOM_ERROR_IF_EXISTS;
static ERL_NIF_TERM ATOM_WRITE_BUFFER_SIZE;
static ERL_NIF_TERM ATOM_MAX_OPEN_FILES;
static ERL_NIF_TERM ATOM_BLOCK_SIZE;                    /* DEPRECATED */
static ERL_NIF_TERM ATOM_SST_BLOCK_SIZE;
static ERL_NIF_TERM ATOM_BLOCK_RESTART_INTERVAL;
static ERL_NIF_TERM ATOM_ERROR_DB_OPEN;
static ERL_NIF_TERM ATOM_ERROR_DB_PUT;
static ERL_NIF_TERM ATOM_NOT_FOUND;
static ERL_NIF_TERM ATOM_VERIFY_CHECKSUMS;
static ERL_NIF_TERM ATOM_FILL_CACHE;
static ERL_NIF_TERM ATOM_SYNC;
static ERL_NIF_TERM ATOM_ERROR_DB_DELETE;
static ERL_NIF_TERM ATOM_CLEAR;
static ERL_NIF_TERM ATOM_PUT;
static ERL_NIF_TERM ATOM_DELETE;
static ERL_NIF_TERM ATOM_ERROR_DB_WRITE;
static ERL_NIF_TERM ATOM_BAD_WRITE_ACTION;
static ERL_NIF_TERM ATOM_KEEP_RESOURCE_FAILED;
static ERL_NIF_TERM ATOM_ITERATOR_CLOSED;
static ERL_NIF_TERM ATOM_FIRST;
static ERL_NIF_TERM ATOM_LAST;
static ERL_NIF_TERM ATOM_NEXT;
static ERL_NIF_TERM ATOM_PREV;
static ERL_NIF_TERM ATOM_INVALID_ITERATOR;
static ERL_NIF_TERM ATOM_CACHE_SIZE;
static ERL_NIF_TERM ATOM_PARANOID_CHECKS;
static ERL_NIF_TERM ATOM_ERROR_DB_DESTROY;
static ERL_NIF_TERM ATOM_KEYS_ONLY;
static ERL_NIF_TERM ATOM_COMPRESSION;
static ERL_NIF_TERM ATOM_ERROR_DB_REPAIR;
static ERL_NIF_TERM ATOM_USE_BLOOMFILTER;

static ErlNifFunc nif_funcs[] =
{
    {"close", 1, eleveldb_close},
    {"iterator_close", 1, eleveldb_iterator_close},
    {"status", 2, eleveldb_status},
    {"destroy", 2, eleveldb_destroy},
    {"repair", 2, eleveldb_repair},
    {"is_empty", 1, eleveldb_is_empty},

    {"async_open", 3, eleveldb::async_open},
    {"async_write", 4, eleveldb::async_write},
    {"async_get", 4, eleveldb::async_get},

    {"async_iterator", 3, eleveldb::async_iterator},
    {"async_iterator", 4, eleveldb::async_iterator},

    {"async_iterator_move", 3, eleveldb::async_iterator_move}
};

using std::copy;
using std::nothrow;
using std::make_pair;

static ErlNifResourceType* eleveldb_db_RESOURCE;
static ErlNifResourceType* eleveldb_itr_RESOURCE;

struct eleveldb_db_handle;
struct eleveldb_itr_handle;

class eleveldb_thread_pool;
class eleveldb_priv_data;

namespace {
const size_t N_THREADS_MAX = 32767;
}

/* Some primitive-yet-useful NIF helpers: */
namespace {

template <class T>
void *placement_alloc()
{
 void *placement = enif_alloc(sizeof(T));
 if(0 == placement)
  throw std::bad_alloc();

 return placement;
}

template <class T>
T *placement_ctor()
{
 return new(placement_alloc<T>()) T;
}

template <class T,
          class P0>
T *placement_ctor(P0 p0)
{
 return new(placement_alloc<T>()) T(p0);
}

template <class T,
          class P0, class P1>
T *placement_ctor(P0 p0, P1 p1)
{
 return new(placement_alloc<T>()) T(p0, p1);
}

template <class T,
          class P0, class P1, class P2>
T *placement_ctor(P0 p0, P1 p1, P2 p2)
{
 return new(placement_alloc<T>()) T(p0, p1, p2);
}

template <class T,
          class P0, class P1, class P2, class P3>
T *placement_ctor(P0 p0, P1 p1, P2 p2, P3 p3)
{
 return new(placement_alloc<T>()) T(p0, p1, p2, p3);
}

template <class T,
          class P0, class P1, class P2, class P3, class P4>
T *placement_ctor(P0 p0, P1 p1, P2 p2, P3 p3, P4 p4)
{
 return new(placement_alloc<T>()) T(p0, p1, p2, p3, p4);
}

template <class T,
          class P0, class P1, class P2, class P3, class P4, class P5>
T *placement_ctor(P0 p0, P1 p1, P2 p2, P3 p3, P4 p4, P5 p5)
{
 return new(placement_alloc<T>()) T(p0, p1, p2, p3, p4, p5);
}

template <class T>
void placement_dtor(T *& x)
{
 if(0 == x)
  return;

 x->~T();
 enif_free(x);
}

// A relatively unsafe (no ownership semantics) mutex handle; allocates and releases with lifetime:
class simple_scoped_mutex_handle
{
 friend class simple_scoped_lock;

 ErlNifMutex* mutex;

 public:
 simple_scoped_mutex_handle(const std::string name = "simple_scoped_mutex_handle")
  : mutex(enif_mutex_create(const_cast<char *>(name.c_str())))
 {
    if(0 == mutex)
     throw std::exception();
 }

 ~simple_scoped_mutex_handle()
 {
    enif_mutex_destroy(mutex);
 }
};

// Scoped lock that is not ownership-aware:
class simple_scoped_lock
{
 ErlNifMutex* lock;

 private:
 simple_scoped_lock();                                        // nodefault
 simple_scoped_lock(const simple_scoped_lock&);               // nocopy
 simple_scoped_lock& operator=(const simple_scoped_lock&);    // nocopyassign

 public:
 simple_scoped_lock(ErlNifMutex* _lock)
  : lock(_lock)
 {
    enif_mutex_lock(lock);
 }

 simple_scoped_lock(simple_scoped_mutex_handle& _lock)
  : lock(_lock.mutex)
 {
    enif_mutex_lock(lock);
 }

 ~simple_scoped_lock()
 {
    enif_mutex_unlock(lock);
 }
};

/* Increment refcount on construction, decrement on destruction:
 Note: I should generalize these "simple scoped X" classes at some point... I see a pattern. Of course, more robust smart
       pointers would be even better. We'll see on the next pass. An example of what this would make easier is that, among
       other things, we could have handles that were effectively ignorant of things like refcount preservation-- and a lot
       safer.
*/
template <class TargetT>
class simple_scoped_refcount
{
 TargetT *t;    // assumes this won't vanish!

 public:
 simple_scoped_refcount(TargetT *_t)
  : t(_t)
 {
    if(0 == t)
     throw std::exception();

    enif_keep_resource(t);
 }

 ~simple_scoped_refcount()
 {
    enif_release_resource(t);
 }
};

} // namespace

// Erlang helpers:
namespace {
ERL_NIF_TERM error_einval(ErlNifEnv* env)
{
    return enif_make_tuple2(env, ATOM_ERROR, ATOM_EINVAL);
}

ERL_NIF_TERM error_tuple(ErlNifEnv* env, ERL_NIF_TERM error, leveldb::Status& status)
{
    ERL_NIF_TERM reason = enif_make_string(env, status.ToString().c_str(),
                                           ERL_NIF_LATIN1);
    return enif_make_tuple2(env, ATOM_ERROR,
                            enif_make_tuple2(env, error, reason));
}

static ERL_NIF_TERM slice_to_binary(ErlNifEnv* env, leveldb::Slice s)
{
    ERL_NIF_TERM result;
    unsigned char* value = enif_make_new_binary(env, s.size(), &result);
    memcpy(value, s.data(), s.size());
    return result;
}

template <typename Acc> ERL_NIF_TERM fold(ErlNifEnv* env, ERL_NIF_TERM list,
                                          ERL_NIF_TERM(*fun)(ErlNifEnv*, ERL_NIF_TERM, Acc&),
                                          Acc& acc)
{
    ERL_NIF_TERM head, tail = list;
    while (enif_get_list_cell(env, tail, &head, &tail))
    {
        ERL_NIF_TERM result = fun(env, head, acc);
        if (result != ATOM_OK)
        {
            return result;
        }
    }

    return ATOM_OK;
}

} // namespace

struct eleveldb_db_handle
{
    leveldb::DB* db;
    ErlNifMutex* db_lock;                                       // protects access to db

    leveldb::Options *options;

    std::set<struct eleveldb_itr_handle*>* iters;

    private:
    eleveldb_db_handle();                                       // nodefault
    eleveldb_db_handle(const eleveldb_db_handle&);              // nocopy
    eleveldb_db_handle& operator=(const eleveldb_db_handle&);   // nocopyassign
};

struct eleveldb_itr_handle
{
    leveldb::Iterator*   itr;
    ErlNifMutex*         itr_lock; // acquire *after* db_lock if both needed
    const leveldb::Snapshot*   snapshot;
    eleveldb_db_handle* db_handle;
    bool keys_only;
};

void *eleveldb_write_thread_worker(void *args);

/* This is all a shade hacky, we are in a time crunch: */
namespace eleveldb {

/* Type returned from a work task: */
typedef std::pair<bool, ERL_NIF_TERM>   work_result_t;

/* Virtual base class ("interface") for async NIF work items: */
class work_task_t
{
 protected:
 ErlNifEnv      *local_env_;

 ERL_NIF_TERM   caller_ref_term,
                caller_pid_term;

 private:
 ErlNifPid local_pid;   // maintain for task lifetime (JFW)

 public:
 work_task_t(ErlNifEnv *caller_env, ERL_NIF_TERM& caller_ref)
 {
    local_env_ = enif_alloc_env();

    if(0 == local_env_)
     throw std::invalid_argument("work_task_t::local_env_");

    caller_ref_term = enif_make_copy(local_env_, caller_ref);

    caller_pid_term = enif_make_pid(local_env_, enif_self(caller_env, &local_pid));
 }

 virtual ~work_task_t()
 {
    enif_free_env(local_env_);
 }

 ErlNifEnv *local_env() const           { return local_env_; }

 const ERL_NIF_TERM& caller_ref() const { return caller_ref_term; }
 const ERL_NIF_TERM& pid() const        { return caller_pid_term; }

 virtual work_result_t operator()()     = 0;
};

struct open_task_t : public work_task_t
{
 std::string         db_name;
 leveldb::Options   *open_options;  // associated with db handle, we don't free it

 open_task_t(ErlNifEnv* caller_env, ERL_NIF_TERM& _caller_ref,
             const std::string& db_name_, leveldb::Options *open_options_)
  : work_task_t(caller_env, _caller_ref),
    db_name(db_name_), open_options(open_options_)
 {}

 work_result_t operator()()
 {
    leveldb::DB *db(0);

    leveldb::Status status = leveldb::DB::Open(*open_options, db_name, &db);

    if(!status.ok())
     return make_pair(false, error_tuple(local_env(), ATOM_ERROR_DB_OPEN, status));

    eleveldb_db_handle* handle = (eleveldb_db_handle*)
     enif_alloc_resource(eleveldb_db_RESOURCE, sizeof(eleveldb_db_handle));
    memset(handle, '\0', sizeof(eleveldb_db_handle));
    handle->db = db;
    handle->db_lock = enif_mutex_create((char*)"eleveldb_db_lock");
    handle->options = open_options;
    handle->iters = new std::set<struct eleveldb_itr_handle*>();

    ERL_NIF_TERM result = enif_make_resource(local_env(), handle);

    enif_release_resource(handle);

    return make_pair(true, result);
 }
};

struct iter_task_t : public work_task_t
{
 eleveldb_db_handle *db_handle;
 const bool keys_only;
 leveldb::ReadOptions *options;

 iter_task_t(ErlNifEnv *_caller_env, ERL_NIF_TERM _caller_ref,
             eleveldb_db_handle *_db_handle, const bool _keys_only, leveldb::ReadOptions *_options)
  : work_task_t(_caller_env, _caller_ref),
    db_handle(_db_handle), keys_only(_keys_only), options(_options)
 {}

 ~iter_task_t()
 {
    placement_dtor(options);
 }

 work_result_t operator()()
 {
    eleveldb_itr_handle* itr_handle =
            (eleveldb_itr_handle*) enif_alloc_resource(eleveldb_itr_RESOURCE,
                                                       sizeof(eleveldb_itr_handle));
    memset(itr_handle, '\0', sizeof(eleveldb_itr_handle));

    // Initialize itr handle
    itr_handle->itr_lock = enif_mutex_create((char*)"eleveldb_itr_lock");
    itr_handle->db_handle = db_handle;

    itr_handle->snapshot = db_handle->db->GetSnapshot();
    options->snapshot = itr_handle->snapshot;

    itr_handle->itr = db_handle->db->NewIterator(*options);
    itr_handle->keys_only = keys_only;

    ERL_NIF_TERM result = enif_make_resource(local_env(), itr_handle);

    enif_mutex_lock(db_handle->db_lock);
    db_handle->iters->insert(itr_handle);
    enif_mutex_unlock(db_handle->db_lock);

    enif_release_resource(itr_handle);

    return make_pair(true, result);
 }
};

struct iter_move_task_t : public work_task_t
{
 typedef enum { FIRST, LAST, NEXT, PREV, SEEK } action_t;

 simple_scoped_refcount<eleveldb_itr_handle>    itr_handle_refcount;
 mutable eleveldb_itr_handle*                   itr_handle;

 action_t                                       action;

 ERL_NIF_TERM                                   seek_target;

 // No seek target:
 iter_move_task_t(ErlNifEnv *_caller_env, ERL_NIF_TERM _caller_ref,
                  eleveldb_itr_handle *_itr_handle,
                  action_t& _action)
 : work_task_t(_caller_env, _caller_ref),
   itr_handle_refcount(_itr_handle),
   itr_handle(_itr_handle),
   action(_action),
   seek_target(ATOM_ERROR)
 {}

 // With seek target:
 iter_move_task_t(ErlNifEnv *_caller_env, ERL_NIF_TERM _caller_ref,
                  eleveldb_itr_handle *_itr_handle,
                  action_t& _action,
                  ERL_NIF_TERM _seek_target)
 : work_task_t(_caller_env, _caller_ref),
   itr_handle_refcount(_itr_handle),
   itr_handle(_itr_handle),
   action(_action),
   seek_target(enif_make_copy(local_env_, _seek_target))
 {}

 work_result_t operator()()
 {
    simple_scoped_lock l(itr_handle->itr_lock);

    ErlNifBinary key;

    leveldb::Iterator* itr = itr_handle->itr;

    if(0 == itr)
     return make_pair(false, ATOM_ITERATOR_CLOSED);

    switch(action)
     {
        default:
                    return make_pair(false, ATOM_ERROR);
                    break;

        case FIRST:
                    itr->SeekToFirst();
                    break;

        case LAST:
                    itr->SeekToLast();
                    break;

        case NEXT:
                    if(!itr->Valid())
                     return make_pair(false, ATOM_ERROR);

                    itr->Next();
                    break;

        case PREV:
                    if(!itr->Valid())
                     return make_pair(false, ATOM_ERROR);

                    itr->Prev();
                    break;

        case SEEK:
                    if(!enif_inspect_binary(local_env(), seek_target, &key))
                     return make_pair(false, ATOM_ERROR);

                    leveldb::Slice key_slice(reinterpret_cast<char *>(key.data), key.size);

                    itr->Seek(key_slice);
                    break;
     }

    if(!itr->Valid())
     return make_pair(false, ATOM_INVALID_ITERATOR);

    if(itr_handle->keys_only)
     return make_pair(true, slice_to_binary(local_env(), itr->key()));

    return make_pair(true, enif_make_tuple2(local_env(),
                                            slice_to_binary(local_env(), itr->key()),
                                            slice_to_binary(local_env(), itr->value())));
 }
};

struct get_task_t : public work_task_t
{
 mutable eleveldb_db_handle*        db_handle;

 ERL_NIF_TERM                       key_term;
 leveldb::ReadOptions*              options;

 get_task_t(ErlNifEnv *_caller_env, ERL_NIF_TERM _caller_ref,
            eleveldb_db_handle *_db_handle,
            ERL_NIF_TERM _key_term,
            leveldb::ReadOptions *_options)
  : work_task_t(_caller_env, _caller_ref),
    db_handle(_db_handle),
    key_term(enif_make_copy(local_env_, _key_term)),
    options(_options)
 {}

 ~get_task_t()
 {
    placement_dtor(options);
 }

 work_result_t operator()()
 {
    ErlNifBinary key;

    if(!enif_inspect_binary(local_env(), key_term, &key))
     return make_pair(false, error_einval(local_env()));

    leveldb::Slice key_slice((const char*)key.data, key.size);

    simple_scoped_lock(db_handle->db_lock);

    std::string value;

    leveldb::Status status = db_handle->db->Get(*options, key_slice, &value);

    if(!status.ok())
     return make_pair(true, ATOM_NOT_FOUND);

    ERL_NIF_TERM value_bin;

    // The documentation does not say if this can fail:
    unsigned char *result = enif_make_new_binary(local_env(), value.size(), &value_bin);

    copy(value.data(), value.data() + value.size(), result);

    return make_pair(true, value_bin);
 }
};

struct write_task_t : public work_task_t
{
    mutable eleveldb_db_handle*     db_handle;
    mutable leveldb::WriteBatch*    batch;

    leveldb::WriteOptions*          options;

    write_task_t(ErlNifEnv* _owner_env, ERL_NIF_TERM _caller_ref,
                eleveldb_db_handle* _db_handle,
                leveldb::WriteBatch* _batch,
                leveldb::WriteOptions* _options)
     : work_task_t(_owner_env, _caller_ref),
       db_handle(_db_handle),
       batch(_batch),
       options(_options)
    {}

    ~write_task_t()
    {
        placement_dtor(batch);
        placement_dtor(options);
    }

    work_result_t operator()()
    {
        simple_scoped_lock(db_handle->db_lock);

        leveldb::Status status = db_handle->db->Write(*options, batch);

        enif_release_resource(db_handle);   // decrement refcount of leveldb handle

        return std::make_pair(status.ok(), status.ok() ? ATOM_OK : ATOM_ERROR);
    }
 };

} // namespace eleveldb

class eleveldb_thread_pool
{
 friend void *eleveldb_write_thread_worker(void *args);

 private:
 eleveldb_thread_pool(const eleveldb_thread_pool&);             // nocopy
 eleveldb_thread_pool& operator=(const eleveldb_thread_pool&);  // nocopyassign

 private:
 typedef std::deque<eleveldb::work_task_t*> work_queue_t;
 typedef std::stack<ErlNifTid *>            thread_pool_t;

 private:
 thread_pool_t  threads;
 ErlNifMutex*   threads_lock;       // protect resizing of the thread pool
 simple_scoped_mutex_handle thread_resize_pool_mutex;

 work_queue_t   work_queue;
 ErlNifCond*    work_queue_pending; // flags job present in the work queue
 ErlNifMutex*   work_queue_lock;    // protects access to work_queue


 volatile bool  shutdown;           // should we stop threads and shut down?

 public:
 eleveldb_thread_pool(const size_t thread_pool_size);
 ~eleveldb_thread_pool();

 public:
 void lock()                    { enif_mutex_lock(work_queue_lock); }
 void unlock()                  { enif_mutex_unlock(work_queue_lock); }

 bool submit(eleveldb::work_task_t* item)
 {
    if(shutdown_pending())
     {
        placement_dtor(item);

        return false;
     }

    lock();
     work_queue.push_back(item);
    unlock();

    enif_cond_signal(work_queue_pending);

    return true;
 }

 bool resize_thread_pool(const size_t n)
 {
    simple_scoped_lock l(thread_resize_pool_mutex);

    if(0 == n)
     return false;

    if(threads.size() == n)
     return true; // nothing to do

    // Strictly expanding is less expensive:
    if(threads.size() < n)
     return grow_thread_pool(n - threads.size());

    if(false == drain_thread_pool())
     return false;

    return grow_thread_pool(n);
 }

 bool complete_jobs_for(eleveldb_db_handle* dbh);

 size_t work_queue_size() const { return work_queue.size(); }
 bool shutdown_pending() const  { return shutdown; }

 private:

 bool grow_thread_pool(const size_t nthreads);
 bool drain_thread_pool();

 static bool notify_caller(eleveldb::work_task_t& work_item);
};

eleveldb_thread_pool::eleveldb_thread_pool(const size_t thread_pool_size)
  : threads_lock(0),
    work_queue_pending(0), work_queue_lock(0),
    shutdown(false)
{
 threads_lock = enif_mutex_create(const_cast<char *>("threads_lock"));
 if(0 == threads_lock)
  throw std::runtime_error("cannot create threads_lock");

 work_queue_pending = enif_cond_create(const_cast<char *>("work_queue_pending"));
 if(0 == work_queue_pending)
  throw std::runtime_error("cannot create condition work_queue_pending");

 work_queue_lock = enif_mutex_create(const_cast<char *>("work_queue_lock"));
 if(0 == work_queue_lock)
  throw std::runtime_error("cannot create work_queue_lock");

 if(false == grow_thread_pool(thread_pool_size))
  throw std::runtime_error("cannot resize thread pool");
}

eleveldb_thread_pool::~eleveldb_thread_pool()
{
 drain_thread_pool();   // all kids out of the pool

 enif_mutex_destroy(work_queue_lock);
 enif_cond_destroy(work_queue_pending);

 enif_mutex_destroy(threads_lock);
}

// Grow the thread pool by nthreads threads:
bool eleveldb_thread_pool::grow_thread_pool(const size_t nthreads)
{
 simple_scoped_lock l(threads_lock);

 if(0 >= nthreads)
  return true;  // nothing to do, but also not failure

 if(N_THREADS_MAX < nthreads + threads.size())
  return false;

 // At least one thread means that we don't shut threads down:
 shutdown = false;

 for(size_t i = nthreads; i; --i)
  {
    std::ostringstream thread_name;
    thread_name << "eleveldb_write_thread_" << threads.size() + 1;

    ErlNifTid *thread_id = static_cast<ErlNifTid *>(enif_alloc(sizeof(ErlNifTid)));

    if(0 == thread_id)
     return false;

    const int result = enif_thread_create(const_cast<char *>(thread_name.str().c_str()), thread_id,
                                          eleveldb_write_thread_worker,
                                          static_cast<void *>(this),
                                          0);

    if(0 != result)
     return false;

    threads.push(thread_id);
  }

 return true;
}

namespace {

// Utility predicate: true if db_handle in write task matches given db handle:
struct db_matches
{
    const eleveldb_db_handle* dbh;

    db_matches(const eleveldb_db_handle* _dbh)
     : dbh(_dbh)
    {}

    bool operator()(eleveldb::work_task_t*& rhs)
    {
        // We're only concerned with elements tied to our database handle:
        eleveldb::write_task_t *rhs_item = dynamic_cast<eleveldb::write_task_t *>(rhs);

        if(0 == rhs_item)
         return false;

        return dbh == rhs_item->db_handle;
    }
};

} // namespace

bool eleveldb_thread_pool::complete_jobs_for(eleveldb_db_handle* dbh)
{
 if(0 == dbh)
  return true;  // nothing to do, but not a failure

 /* Our strategy for completion here is that we move any jobs pending for the handle we
 want to close to the front of the queue (in the same relative order), effectively giving
 them priority. When the next handle in the queue does not match our db handle, or there are
 no more jobs, we're done: */

 db_matches m(dbh);

 // We don't want more than one close operation to reshuffle:
 simple_scoped_mutex_handle complete_jobs_mutex("complete_jobs_mutex");

 {
 simple_scoped_lock complete_jobs_lock(complete_jobs_mutex);

 // Stop new jobs coming in during shuffle; after that, appending jobs is fine:
 {
 simple_scoped_lock l(work_queue_lock);
 std::stable_partition(work_queue.begin(), work_queue.end(), m);
 }

 // Signal all threads and drain our work first:
 enif_cond_broadcast(work_queue_pending);
 while(not work_queue.empty() and m(work_queue.front()))
  ;
 }

 return true;
}

// Shut down and destroy all threads in the thread pool:
bool eleveldb_thread_pool::drain_thread_pool()
{
 struct release_thread
 {
    bool state;

    release_thread()
     : state(true)
    {}

    void operator()(ErlNifTid*& tid)
    {
        if(0 != enif_thread_join(*tid, 0))
         state = false;

        enif_free(tid);
    }

    bool operator()() const { return state; }
 } rt;

 // Signal shutdown and raise all threads:
 shutdown = true;
 enif_cond_broadcast(work_queue_pending);

 simple_scoped_lock l(threads_lock);
 while(!threads.empty())
  {
    // Rebroadcast on each invocation (workers might not see the signal otherwise):
    enif_cond_broadcast(work_queue_pending);

    rt(threads.top());
    threads.pop();
  }

 return rt();
}

bool eleveldb_thread_pool::notify_caller(eleveldb::work_task_t& work_item)
{
 ErlNifPid pid;

 if(0 == enif_get_local_pid(work_item.local_env(), work_item.pid(), &pid))
  return false;

 // Call the work function:
 eleveldb::work_result_t result = work_item();

 /* Assemble a notification of the following form:
        { ATOM Status, PID CallerHandle, ERL_NIF_TERM result } */
 ERL_NIF_TERM result_tuple =
                enif_make_tuple3(work_item.local_env(),
                                 work_item.caller_ref(),
                                 (result.first ? ATOM_OK : ATOM_ERROR),
                                 result.second);

 return (0 != enif_send(0, &pid, work_item.local_env(), result_tuple));
}

/* Module-level private data: */
class eleveldb_priv_data
{
 eleveldb_priv_data(const eleveldb_priv_data&);             // nocopy
 eleveldb_priv_data& operator=(const eleveldb_priv_data&);  // nocopyassign

 public:
 eleveldb_thread_pool thread_pool;

 eleveldb_priv_data(const size_t n_write_threads)
  : thread_pool(n_write_threads)
 {}
};

/* Poll the work queue, submit jobs to leveldb: */
void *eleveldb_write_thread_worker(void *args)
{
<<<<<<< HEAD
    {"open_int", 2, eleveldb_open},
    {"close_int", 1, eleveldb_close},
    {"get_int", 3, eleveldb_get},
    {"write_int", 3, eleveldb_write},
    {"iterator_int", 2, eleveldb_iterator},
    {"iterator_int", 3, eleveldb_iterator},
    {"iterator_move_int", 2, eleveldb_iterator_move},
    {"iterator_close_int", 1, eleveldb_iterator_close},
    {"status_int", 2, eleveldb_status},
    {"destroy_int", 2, eleveldb_destroy},
    {"repair_int", 2, eleveldb_repair},
    {"is_empty_int", 1, eleveldb_is_empty},
};
=======
 eleveldb_thread_pool& h = *reinterpret_cast<eleveldb_thread_pool*>(args);

 for(;;)
  {
    h.lock();

    while(h.work_queue.empty() && not h.shutdown)
     enif_cond_wait(h.work_queue_pending, h.work_queue_lock);

    if(h.shutdown)
     {
        h.unlock();
        break;
     }

    // Take a job from and release the queue head:
    eleveldb::work_task_t* submission = h.work_queue.front();

    h.work_queue.pop_front();
    h.unlock();

    // Do the work:
    if(false == eleveldb_thread_pool::notify_caller(*submission))
     ; // There isn't much to be done if this has failed. We have no supervisor process.

    // Free the job entry:
    placement_dtor(submission);
  }

 return 0;
}
>>>>>>> c3cd82fe

ERL_NIF_TERM parse_open_option(ErlNifEnv* env, ERL_NIF_TERM item, leveldb::Options& opts)
{
    int arity;
    const ERL_NIF_TERM* option;
    if (enif_get_tuple(env, item, &arity, &option))
    {
        if (option[0] == ATOM_CREATE_IF_MISSING)
            opts.create_if_missing = (option[1] == ATOM_TRUE);
        else if (option[0] == ATOM_ERROR_IF_EXISTS)
            opts.error_if_exists = (option[1] == ATOM_TRUE);
        else if (option[0] == ATOM_PARANOID_CHECKS)
            opts.paranoid_checks = (option[1] == ATOM_TRUE);
        else if (option[0] == ATOM_MAX_OPEN_FILES)
        {
            int max_open_files;
            if (enif_get_int(env, option[1], &max_open_files))
                opts.max_open_files = max_open_files;
        }
        else if (option[0] == ATOM_WRITE_BUFFER_SIZE)
        {
            unsigned long write_buffer_sz;
            if (enif_get_ulong(env, option[1], &write_buffer_sz))
                opts.write_buffer_size = write_buffer_sz;
        }
        else if (option[0] == ATOM_BLOCK_SIZE)
        {
            /* DEPRECATED: the old block_size atom was actually ignored. */
            unsigned long block_sz;
            enif_get_ulong(env, option[1], &block_sz); // ignore
        }
        else if (option[0] == ATOM_SST_BLOCK_SIZE)
        {
            unsigned long sst_block_sz(0);
            if (enif_get_ulong(env, option[1], &sst_block_sz))
             opts.block_size = sst_block_sz; // Note: We just set the "old" block_size option.
        }
        else if (option[0] == ATOM_BLOCK_RESTART_INTERVAL)
        {
            int block_restart_interval;
            if (enif_get_int(env, option[1], &block_restart_interval))
                opts.block_restart_interval = block_restart_interval;
        }
        else if (option[0] == ATOM_CACHE_SIZE)
        {
            unsigned long cache_sz;
            if (enif_get_ulong(env, option[1], &cache_sz))
                if (cache_sz != 0)
                 {
                    opts.block_cache = leveldb::NewLRUCache(cache_sz);
                 }
        }
        else if (option[0] == ATOM_COMPRESSION)
        {
            if (option[1] == ATOM_TRUE)
            {
                opts.compression = leveldb::kSnappyCompression;
            }
            else
            {
                opts.compression = leveldb::kNoCompression;
            }
        }
        else if (option[0] == ATOM_USE_BLOOMFILTER)
        {
            // By default, we want to use a 16-bit-per-key bloom filter on a
            // per-table basis. We only disable it if explicitly asked. Alternatively,
            // one can provide a value for # of bits-per-key.
            unsigned long bfsize = 16;
            if (option[1] == ATOM_TRUE || enif_get_ulong(env, option[1], &bfsize))
            {
                opts.filter_policy = leveldb::NewBloomFilterPolicy2(bfsize);
            }
        }
    }

    return ATOM_OK;
}

ERL_NIF_TERM parse_read_option(ErlNifEnv* env, ERL_NIF_TERM item, leveldb::ReadOptions& opts)
{
    int arity;
    const ERL_NIF_TERM* option;
    if (enif_get_tuple(env, item, &arity, &option))
    {
        if (option[0] == ATOM_VERIFY_CHECKSUMS)
            opts.verify_checksums = (option[1] == ATOM_TRUE);
        else if (option[0] == ATOM_FILL_CACHE)
            opts.fill_cache = (option[1] == ATOM_TRUE);
    }

    return ATOM_OK;
}

ERL_NIF_TERM parse_write_option(ErlNifEnv* env, ERL_NIF_TERM item, leveldb::WriteOptions& opts)
{
    int arity;
    const ERL_NIF_TERM* option;
    if (enif_get_tuple(env, item, &arity, &option))
    {
        if (option[0] == ATOM_SYNC)
            opts.sync = (option[1] == ATOM_TRUE);
    }

    return ATOM_OK;
}

ERL_NIF_TERM write_batch_item(ErlNifEnv* env, ERL_NIF_TERM item, leveldb::WriteBatch& batch)
{
    int arity;
    const ERL_NIF_TERM* action;
    if (enif_get_tuple(env, item, &arity, &action) ||
        enif_is_atom(env, item))
    {
        if (item == ATOM_CLEAR)
        {
            batch.Clear();
            return ATOM_OK;
        }

        ErlNifBinary key, value;

        if (action[0] == ATOM_PUT && arity == 3 &&
            enif_inspect_binary(env, action[1], &key) &&
            enif_inspect_binary(env, action[2], &value))
        {
            leveldb::Slice key_slice((const char*)key.data, key.size);
            leveldb::Slice value_slice((const char*)value.data, value.size);
            batch.Put(key_slice, value_slice);
            return ATOM_OK;
        }

        if (action[0] == ATOM_DELETE && arity == 2 &&
            enif_inspect_binary(env, action[1], &key))
        {
            leveldb::Slice key_slice((const char*)key.data, key.size);
            batch.Delete(key_slice);
            return ATOM_OK;
        }
    }

    // Failed to match clear/put/delete; return the failing item
    return item;
}

// Free dynamic elements of iterator - acquire lock before calling
static void free_itr(eleveldb_itr_handle* itr_handle)
{
    if (itr_handle->itr)
    {
        delete itr_handle->itr;
        itr_handle->itr = 0;
        itr_handle->db_handle->db->ReleaseSnapshot(itr_handle->snapshot);
    }
}

// Free dynamic elements of database - acquire lock before calling
static bool free_db(ErlNifEnv* env, eleveldb_db_handle* db_handle)
{
    if (0 == db_handle)
     return false;

    bool result = true;

    // Tidy up any pending jobs:
    eleveldb_priv_data& priv = *static_cast<eleveldb_priv_data *>(enif_priv_data(env));

    if (false == priv.thread_pool.complete_jobs_for(db_handle))
     result = false;

    if (db_handle->db_lock)
     enif_mutex_lock(db_handle->db_lock);

    if (db_handle->db)
    {
        // shutdown all the iterators - grab the lock as
        // another thread could still be in eleveldb:fold
        // which will get {error, einval} returned next time
        for (std::set<eleveldb_itr_handle*>::iterator iters_it = db_handle->iters->begin();
             iters_it != db_handle->iters->end();
             ++iters_it)
        {
            eleveldb_itr_handle* itr_handle = *iters_it;
            simple_scoped_lock l(itr_handle->itr_lock);
            free_itr(*iters_it);
        }

        // close the db
        delete db_handle->db;
        db_handle->db = NULL;

        // delete the iters
        delete db_handle->iters;
        db_handle->iters = NULL;
    }

    if (db_handle->options)
    {
        // Release any cache we explicitly allocated when setting up options
        if (db_handle->options->block_cache)
         delete db_handle->options->block_cache, db_handle->options->block_cache = 0;

        // Clean up any filter policies
        if (db_handle->options->filter_policy)
         delete db_handle->options->filter_policy, db_handle->options->filter_policy = 0;

        placement_dtor(db_handle->options), db_handle->options = 0;
     }

    if (db_handle->db_lock)
     {
        enif_mutex_unlock(db_handle->db_lock);
        enif_mutex_destroy(db_handle->db_lock), db_handle->db_lock = 0;
     }

    return result;
}

namespace eleveldb {

ERL_NIF_TERM async_open(ErlNifEnv* env, int argc, const ERL_NIF_TERM argv[])
{
 char db_name[4096];

 if(!enif_get_string(env, argv[1], db_name, sizeof(db_name), ERL_NIF_LATIN1) ||
    !enif_is_list(env, argv[2]))
  {
    return enif_make_badarg(env);
  }

 ERL_NIF_TERM caller_ref = argv[0];

 eleveldb_priv_data& priv = *static_cast<eleveldb_priv_data *>(enif_priv_data(env));

 leveldb::Options *opts = placement_ctor<leveldb::Options>();
 fold(env, argv[2], parse_open_option, *opts);

 eleveldb::work_task_t *work_item = placement_ctor<eleveldb::open_task_t>(
                                        env, caller_ref,
                                        db_name, opts
                                       );

 if(false == priv.thread_pool.submit(work_item))
  {
    placement_dtor(work_item);
    return enif_make_tuple2(env, ATOM_ERROR, caller_ref);
  }

 return ATOM_OK;
}

ERL_NIF_TERM async_get(ErlNifEnv* env, int argc, const ERL_NIF_TERM argv[])
{
 eleveldb_db_handle *db_handle = 0;

 const ERL_NIF_TERM& caller_ref = argv[0];
 const ERL_NIF_TERM& dbh_ref    = argv[1];
 const ERL_NIF_TERM& key_ref    = argv[2];
 const ERL_NIF_TERM& opts_ref   = argv[3];

 if(!enif_get_resource(env, dbh_ref, eleveldb_db_RESOURCE, (void **)&db_handle) ||
    !enif_is_list(env, opts_ref))
  {
    return enif_make_badarg(env);
  }

 if(0 == db_handle->db)
  return error_einval(env);

 eleveldb_priv_data& priv = *static_cast<eleveldb_priv_data *>(enif_priv_data(env));

 leveldb::ReadOptions *opts = placement_ctor<leveldb::ReadOptions>();
 fold(env, opts_ref, parse_read_option, *opts);

 eleveldb::work_task_t *work_item = placement_ctor<eleveldb::get_task_t>(
                                        env, caller_ref,
                                        db_handle, key_ref, opts
                                       );

 if(false == priv.thread_pool.submit(work_item))
  return enif_make_tuple2(env, ATOM_ERROR, caller_ref);

 return ATOM_OK;
}

ERL_NIF_TERM async_iterator(ErlNifEnv* env, int argc, const ERL_NIF_TERM argv[])
{
    const ERL_NIF_TERM& caller_ref  = argv[0];
    const ERL_NIF_TERM& dbh_ref     = argv[1];
    const ERL_NIF_TERM& options_ref = argv[2];

#if 0
    const bool keys_only = (3 == argc && ATOM_KEYS_ONLY == options_ref) ? true : false;
#else
    const bool keys_only = ((argc == 4) && (argv[3] == ATOM_KEYS_ONLY));
#endif

    eleveldb_db_handle* db_handle;

    if (!enif_get_resource(env, dbh_ref, eleveldb_db_RESOURCE, (void**)&db_handle) &&
        !enif_is_list(env, options_ref))
     {
        return enif_make_badarg(env);
     }

    simple_scoped_lock(db_handle->db_lock);

    if(0 == db_handle->db)
     return error_einval(env);

    // Increment references to db_handle for duration of the iterator
    enif_keep_resource(db_handle);

    // Parse out the read options
    leveldb::ReadOptions *opts = placement_ctor<leveldb::ReadOptions>();
    fold(env, options_ref, parse_read_option, *opts);

    // Now-boilerplate setup (we'll consolidate this pattern soon, I hope):
    eleveldb_priv_data& priv = *static_cast<eleveldb_priv_data *>(enif_priv_data(env));

    eleveldb::work_task_t *work_item = placement_ctor<eleveldb::iter_task_t>(
                                            env, caller_ref,
                                            db_handle, keys_only, opts);

    if(false == priv.thread_pool.submit(work_item))
     return enif_make_tuple2(env, ATOM_ERROR, caller_ref);

    return ATOM_OK;
}

ERL_NIF_TERM async_iterator_move(ErlNifEnv* env, int argc, const ERL_NIF_TERM argv[])
{
 const ERL_NIF_TERM& caller_ref       = argv[0];
 const ERL_NIF_TERM& itr_handle_ref   = argv[1];
 const ERL_NIF_TERM& action_or_target = argv[2];

 eleveldb_itr_handle *itr_handle = 0;

 if(!enif_get_resource(env, itr_handle_ref, eleveldb_itr_RESOURCE, (void **)&itr_handle))
  return enif_make_badarg(env);

 // Now that we have our resource, lock it while we submit the job and increment the refcount:
 simple_scoped_lock l(itr_handle->itr_lock);

 eleveldb::work_task_t *work_item = 0;

 /* We can be invoked with two different arities from Erlang. If our "action_atom" parameter is not
 in fact an atom, then it is actually a seek target. Let's find out which we are: */

 eleveldb::iter_move_task_t::action_t action = eleveldb::iter_move_task_t::SEEK;

 // If we have an atom, it's one of these (action_or_target's value is ignored):
 if(enif_is_atom(env, action_or_target))
  {
    if(ATOM_FIRST == action_or_target)  action = eleveldb::iter_move_task_t::FIRST;
    if(ATOM_LAST == action_or_target)   action = eleveldb::iter_move_task_t::LAST;
    if(ATOM_NEXT == action_or_target)   action = eleveldb::iter_move_task_t::NEXT;
    if(ATOM_PREV == action_or_target)   action = eleveldb::iter_move_task_t::PREV;

    work_item = placement_ctor<eleveldb::iter_move_task_t>(
                 env, caller_ref,
                 itr_handle, action
                );
  }
 else
  {
    work_item = placement_ctor<eleveldb::iter_move_task_t>(
                 env, caller_ref,
                 itr_handle, action, action_or_target
                );
  }

 eleveldb_priv_data& priv = *static_cast<eleveldb_priv_data *>(enif_priv_data(env));

 if(false == priv.thread_pool.submit(work_item))
  return enif_make_tuple2(env, ATOM_ERROR, caller_ref);

 return ATOM_OK;
}

ERL_NIF_TERM async_write(ErlNifEnv* env, int argc, const ERL_NIF_TERM argv[])
{
    const ERL_NIF_TERM& caller_ref = argv[0];
    const ERL_NIF_TERM& handle_ref = argv[1];
    const ERL_NIF_TERM& action_ref = argv[2];
    const ERL_NIF_TERM& opts_ref   = argv[3];

    eleveldb_db_handle* handle(0);

    if(!enif_get_resource(env, handle_ref, eleveldb_db_RESOURCE, (void**)&handle) ||
       !enif_is_list(env, action_ref) ||
       !enif_is_list(env, opts_ref))
    {
        return enif_make_badarg(env);
    }

    if(0 == handle->db)
     return error_einval(env);

    eleveldb_priv_data& priv = *static_cast<eleveldb_priv_data *>(enif_priv_data(env));

    // Construct a write batch:
    leveldb::WriteBatch* batch = placement_ctor<leveldb::WriteBatch>();

    // Seed the batch's data:
    ERL_NIF_TERM result = fold(env, argv[2], write_batch_item, *batch);
    if(ATOM_OK != result)
     {
        return enif_make_tuple3(env, ATOM_ERROR, caller_ref,
                                     enif_make_tuple2(env, ATOM_BAD_WRITE_ACTION,
                                                      result));
     }

    leveldb::WriteOptions* opts = placement_ctor<leveldb::WriteOptions>();
    fold(env, argv[3], parse_write_option, *opts);

    // Increment the refcount on the database handle so it doesn't vanish:
    enif_keep_resource(handle);

    eleveldb::work_task_t* work_item = placement_ctor<eleveldb::write_task_t>(
                                        env, caller_ref,
                                        handle, batch, opts
                                       );

    if(false == priv.thread_pool.submit(work_item))
     return enif_make_tuple2(env, ATOM_ERROR, caller_ref);

    return ATOM_OK;
}

} // namespace eleveldb

ERL_NIF_TERM eleveldb_close(ErlNifEnv* env, int argc, const ERL_NIF_TERM argv[])
{
    eleveldb_db_handle* db_handle;

    if (!enif_get_resource(env, argv[0], eleveldb_db_RESOURCE, (void**)&db_handle))
     return enif_make_badarg(env);

    return free_db(env, db_handle) ? ATOM_OK : error_einval(env);
}

ERL_NIF_TERM eleveldb_iterator_close(ErlNifEnv* env, int argc, const ERL_NIF_TERM argv[])
{
    eleveldb_itr_handle* itr_handle;
    if (enif_get_resource(env, argv[0], eleveldb_itr_RESOURCE, (void**)&itr_handle))
    {
        // Make sure locks are acquired in the same order to close/free_db
        // to avoid a deadlock.
        enif_mutex_lock(itr_handle->db_handle->db_lock);
        enif_mutex_lock(itr_handle->itr_lock);

        if (itr_handle->db_handle->iters)
        {
            // db may have been closed before the iter (the unit test
            // does an evil close-inside-fold)
            itr_handle->db_handle->iters->erase(itr_handle);
        }
        free_itr(itr_handle);

        enif_mutex_unlock(itr_handle->itr_lock);
        enif_mutex_unlock(itr_handle->db_handle->db_lock);

        enif_release_resource(itr_handle->db_handle); // matches keep in eleveldb_iterator()

        return ATOM_OK;
    }
    else
    {
        return enif_make_badarg(env);
    }
}

ERL_NIF_TERM eleveldb_status(ErlNifEnv* env, int argc, const ERL_NIF_TERM argv[])
{
    eleveldb_db_handle* db_handle;
    ErlNifBinary name_bin;

    if (enif_get_resource(env, argv[0], eleveldb_db_RESOURCE, (void**)&db_handle) &&
        enif_inspect_binary(env, argv[1], &name_bin))
    {
        simple_scoped_lock(db_handle->db_lock);

        if (db_handle->db == NULL)
        {
            return error_einval(env);
        }

        leveldb::Slice name((const char*)name_bin.data, name_bin.size);
        std::string value;
        if (db_handle->db->GetProperty(name, &value))
        {
            ERL_NIF_TERM result;
            unsigned char* result_buf = enif_make_new_binary(env, value.size(), &result);
            memcpy(result_buf, value.c_str(), value.size());

            return enif_make_tuple2(env, ATOM_OK, result);
        }
        else
        {
            return ATOM_ERROR;
        }
    }
    else
    {
        return enif_make_badarg(env);
    }
}

ERL_NIF_TERM eleveldb_repair(ErlNifEnv* env, int argc, const ERL_NIF_TERM argv[])
{
    char name[4096];
    if (enif_get_string(env, argv[0], name, sizeof(name), ERL_NIF_LATIN1))
    {
        // Parse out the options
        leveldb::Options opts;

        leveldb::Status status = leveldb::RepairDB(name, opts);
        if (!status.ok())
        {
            return error_tuple(env, ATOM_ERROR_DB_REPAIR, status);
        }
        else
        {
            return ATOM_OK;
        }
    }
    else
    {
        return enif_make_badarg(env);
    }
}

ERL_NIF_TERM eleveldb_destroy(ErlNifEnv* env, int argc, const ERL_NIF_TERM argv[])
{
    char name[4096];
    if (enif_get_string(env, argv[0], name, sizeof(name), ERL_NIF_LATIN1) &&
        enif_is_list(env, argv[1]))
    {
        // Parse out the options
        leveldb::Options opts;
        fold(env, argv[1], parse_open_option, opts);

        leveldb::Status status = leveldb::DestroyDB(name, opts);
        if (!status.ok())
        {
            return error_tuple(env, ATOM_ERROR_DB_DESTROY, status);
        }
        else
        {
            return ATOM_OK;
        }
    }
    else
    {
        return enif_make_badarg(env);
    }
}

ERL_NIF_TERM eleveldb_is_empty(ErlNifEnv* env, int argc, const ERL_NIF_TERM argv[])
{
    eleveldb_db_handle* db_handle;
    if (enif_get_resource(env, argv[0], eleveldb_db_RESOURCE, (void**)&db_handle))
    {
        simple_scoped_lock(db_handle->db_lock);

        if (db_handle->db == NULL)
        {
            return error_einval(env);
        }

        leveldb::ReadOptions opts;
        leveldb::Iterator* itr = db_handle->db->NewIterator(opts);
        itr->SeekToFirst();
        ERL_NIF_TERM result;
        if (itr->Valid())
        {
            result = ATOM_FALSE;
        }
        else
        {
            result = ATOM_TRUE;
        }
        delete itr;

        return result;
    }
    else
    {
        return enif_make_badarg(env);
    }
}

static void eleveldb_db_resource_cleanup(ErlNifEnv* env, void* arg)
{
 free_db(env, reinterpret_cast<eleveldb_db_handle *>(arg));
}

static void eleveldb_itr_resource_cleanup(ErlNifEnv* env, void* arg)
{
    // Delete any dynamically allocated memory stored in eleveldb_itr_handle
    eleveldb_itr_handle* itr_handle = (eleveldb_itr_handle*)arg;

    // No need to lock iter - it's the last reference
    if (itr_handle->itr != 0)
    {
    simple_scoped_lock l(itr_handle->db_handle->db_lock);

        if (itr_handle->db_handle->iters)
        {
            itr_handle->db_handle->iters->erase(itr_handle);
        }
        free_itr(itr_handle);

        enif_release_resource(itr_handle->db_handle);  // matches keep in eleveldb_iterator()
    }

    enif_mutex_destroy(itr_handle->itr_lock);
}

static void on_unload(ErlNifEnv *env, void *priv_data)
{
 eleveldb_priv_data *p = static_cast<eleveldb_priv_data *>(priv_data);
 placement_dtor(p);
}

static int on_load(ErlNifEnv* env, void** priv_data, ERL_NIF_TERM load_info)
try
{
    *priv_data = 0;

    ErlNifResourceFlags flags = (ErlNifResourceFlags)(ERL_NIF_RT_CREATE | ERL_NIF_RT_TAKEOVER);

    eleveldb_db_RESOURCE = enif_open_resource_type(env, NULL, "eleveldb_db_resource",
                                                    &eleveldb_db_resource_cleanup,
                                                    flags, NULL);
    eleveldb_itr_RESOURCE = enif_open_resource_type(env, NULL, "eleveldb_itr_resource",
                                                     &eleveldb_itr_resource_cleanup,
                                                     flags, NULL);

    /* Gather local initialization data: */
    struct _local
    {
        int n_threads;

        _local()
         : n_threads(0)
        {}
    } local;

    /* Seed our private data with appropriate values: */
    if(!enif_is_list(env, load_info))
     throw std::invalid_argument("on_load::load_info");

    ERL_NIF_TERM load_info_head;

    while(0 != enif_get_list_cell(env, load_info, &load_info_head, &load_info))
     {
        int arity = 0;
        ERL_NIF_TERM *tuple_data;

        // Pick out "{write_threads, N}":
        if(enif_get_tuple(env, load_info_head, &arity, const_cast<const ERL_NIF_TERM **>(&tuple_data)))
         {
            if(2 != arity)
             continue;

            unsigned int atom_len;
            if(0 == enif_get_atom_length(env, tuple_data[0], &atom_len, ERL_NIF_LATIN1))
             continue;

            const unsigned int atom_max = 128;
            char atom[atom_max];
            if((atom_len + 1) != static_cast<unsigned int>(enif_get_atom(env, tuple_data[0], atom, atom_max, ERL_NIF_LATIN1)))
             continue;

            if(0 != strncmp(atom, "write_threads", atom_max))
             continue;

            // We have a setting, now peek at the parameter:
            if(0 == enif_get_int(env, tuple_data[1], &local.n_threads))
             throw std::invalid_argument("on_load::n_threads");

            if(0 >= local.n_threads || N_THREADS_MAX < static_cast<size_t>(local.n_threads))
             throw std::range_error("on_load::n_threads");
         }
     }

    /* Spin up the thread pool, set up all private data: */
    eleveldb_priv_data *priv = placement_ctor<eleveldb_priv_data>(local.n_threads);

    *priv_data = priv;

    // Initialize common atoms

#define ATOM(Id, Value) { Id = enif_make_atom(env, Value); }
    ATOM(ATOM_OK, "ok");
    ATOM(ATOM_ERROR, "error");
    ATOM(ATOM_EINVAL, "einval");
    ATOM(ATOM_TRUE, "true");
    ATOM(ATOM_FALSE, "false");
    ATOM(ATOM_CREATE_IF_MISSING, "create_if_missing");
    ATOM(ATOM_ERROR_IF_EXISTS, "error_if_exists");
    ATOM(ATOM_WRITE_BUFFER_SIZE, "write_buffer_size");
    ATOM(ATOM_MAX_OPEN_FILES, "max_open_files");
    ATOM(ATOM_BLOCK_SIZE, "block_size");
    ATOM(ATOM_SST_BLOCK_SIZE, "sst_block_size");
    ATOM(ATOM_BLOCK_RESTART_INTERVAL, "block_restart_interval");
    ATOM(ATOM_ERROR_DB_OPEN,"db_open");
    ATOM(ATOM_ERROR_DB_PUT, "db_put");
    ATOM(ATOM_NOT_FOUND, "not_found");
    ATOM(ATOM_VERIFY_CHECKSUMS, "verify_checksums");
    ATOM(ATOM_FILL_CACHE,"fill_cache");
    ATOM(ATOM_SYNC, "sync");
    ATOM(ATOM_ERROR_DB_DELETE, "db_delete");
    ATOM(ATOM_CLEAR, "clear");
    ATOM(ATOM_PUT, "put");
    ATOM(ATOM_DELETE, "delete");
    ATOM(ATOM_ERROR_DB_WRITE, "db_write");
    ATOM(ATOM_BAD_WRITE_ACTION, "bad_write_action");
    ATOM(ATOM_KEEP_RESOURCE_FAILED, "keep_resource_failed");
    ATOM(ATOM_ITERATOR_CLOSED, "iterator_closed");
    ATOM(ATOM_FIRST, "first");
    ATOM(ATOM_LAST, "last");
    ATOM(ATOM_NEXT, "next");
    ATOM(ATOM_PREV, "prev");
    ATOM(ATOM_INVALID_ITERATOR, "invalid_iterator");
    ATOM(ATOM_CACHE_SIZE, "cache_size");
    ATOM(ATOM_PARANOID_CHECKS, "paranoid_checks");
    ATOM(ATOM_ERROR_DB_DESTROY, "error_db_destroy");
    ATOM(ATOM_ERROR_DB_REPAIR, "error_db_repair");
    ATOM(ATOM_KEYS_ONLY, "keys_only");
    ATOM(ATOM_COMPRESSION, "compression");
    ATOM(ATOM_USE_BLOOMFILTER, "use_bloomfilter");

#undef ATOM

    return 0;
}
catch(std::exception& e)
{
    /* Refuse to load the NIF module (I see no way right now to return a more specific exception
    or log extra information): */
    return -1;
}
catch(...)
{
    return -1;
}

extern "C" {
    ERL_NIF_INIT(eleveldb, nif_funcs, &on_load, NULL, NULL, &on_unload);
}<|MERGE_RESOLUTION|>--- conflicted
+++ resolved
@@ -927,21 +927,6 @@
 /* Poll the work queue, submit jobs to leveldb: */
 void *eleveldb_write_thread_worker(void *args)
 {
-<<<<<<< HEAD
-    {"open_int", 2, eleveldb_open},
-    {"close_int", 1, eleveldb_close},
-    {"get_int", 3, eleveldb_get},
-    {"write_int", 3, eleveldb_write},
-    {"iterator_int", 2, eleveldb_iterator},
-    {"iterator_int", 3, eleveldb_iterator},
-    {"iterator_move_int", 2, eleveldb_iterator_move},
-    {"iterator_close_int", 1, eleveldb_iterator_close},
-    {"status_int", 2, eleveldb_status},
-    {"destroy_int", 2, eleveldb_destroy},
-    {"repair_int", 2, eleveldb_repair},
-    {"is_empty_int", 1, eleveldb_is_empty},
-};
-=======
  eleveldb_thread_pool& h = *reinterpret_cast<eleveldb_thread_pool*>(args);
 
  for(;;)
@@ -973,7 +958,6 @@
 
  return 0;
 }
->>>>>>> c3cd82fe
 
 ERL_NIF_TERM parse_open_option(ErlNifEnv* env, ERL_NIF_TERM item, leveldb::Options& opts)
 {
